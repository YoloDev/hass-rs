--- conflicted
+++ resolved
@@ -6,14 +6,9 @@
 # See more keys and their definitions at https://doc.rust-lang.org/cargo/reference/manifest.html
 
 [dependencies]
-<<<<<<< HEAD
-async-trait = "0.1.60"
-futures = { version = "0.3.25", default-features = false }
-tracing = "0.1"
-=======
 async-trait = "0.1.65"
 futures = { version = "0.3.26", default-features = false }
->>>>>>> 95c625ab
+tracing = "0.1"
 
 [features]
 default = ["tls"]
